# Copyright 2012 Anton Beloglazov
#
# Licensed under the Apache License, Version 2.0 (the "License");
# you may not use this file except in compliance with the License.
# You may obtain a copy of the License at
#
#     http://www.apache.org/licenses/LICENSE-2.0
#
# Unless required by applicable law or agreed to in writing, software
# distributed under the License is distributed on an "AS IS" BASIS,
# WITHOUT WARRANTIES OR CONDITIONS OF ANY KIND, either express or implied.
# See the License for the specific language governing permissions and
# limitations under the License.

""" The functions from this module are shared by other components.
"""

from contracts import contract
from neat.contracts_extra import *

import time

from neat.config import *
from neat.db_utils import *


@contract
def start(init_state, execute, config, time_interval, iterations):
    """ Start the processing loop.

    :param init_state: A function accepting a config and returning a state dictionary.
     :type init_state: function

    :param execute: A function performing the processing at each iteration.
     :type execute: function

    :param config: A config dictionary.
     :type config: dict(str: *)

    :param time_interval: The time interval to wait between iterations.
     :type time_interval: int

    :param iterations: The number of iterations to perform, -1 for infinite.
     :type iterations: int

    :return: The final state.
     :rtype: dict(str: *)
    """
    state = init_state(config)

    if iterations == -1:
        while True:
            state = execute(config, state)
            time.sleep(time_interval)
    else:
        for _ in xrange(iterations):
            state = execute(config, state)
            time.sleep(time_interval)

    return state


@contract
<<<<<<< HEAD
def build_local_vm_path(local_data_directory):
    """ Build the path to the local VM data directory.

    :param local_data_directory: The base local data path.
     :type local_data_directory: str

    :return: The path to the local VM data directory.
     :rtype: str
    """
    return os.path.join(local_data_directory, 'vms')


@contract
def physical_cpu_count(vir_connection):
    """ Get the number of physical CPUs using libvirt.

    :param vir_connection: A libvirt connection object.
     :type vir_connection: virConnect

    :return: The number of physical CPUs.
     :rtype: int
    """
    return vir_connection.getInfo()[2]


@contract
def physical_cpu_mhz(vir_connection):
    """ Get the CPU frequency in MHz using libvirt.

    :param vir_connection: A libvirt connection object.
     :type vir_connection: virConnect

    :return: The CPU frequency in MHz.
     :rtype: int
    """
    return vir_connection.getInfo()[1]


@contract
def physical_cpu_mhz_total(vir_connection):
    """ Get the sum of the core CPU frequencies in MHz using libvirt.

    :param vir_connection: A libvirt connection object.
     :type vir_connection: virConnect

    :return: The total CPU frequency in MHz.
     :rtype: int
    """
    return physical_cpu_count(vir_connection) * physical_cpu_mhz(vir_connection)
=======
def frange(start, end, step):
    """ A range generator for floats.

    :param start: The starting value.
     :type start: number

    :param end: The end value.
     :type end: number

    :param step: The step.
     :type step: number
    """
    while start <= end:
        yield start
        start += step
>>>>>>> 97db401b
<|MERGE_RESOLUTION|>--- conflicted
+++ resolved
@@ -61,7 +61,6 @@
 
 
 @contract
-<<<<<<< HEAD
 def build_local_vm_path(local_data_directory):
     """ Build the path to the local VM data directory.
 
@@ -111,7 +110,9 @@
      :rtype: int
     """
     return physical_cpu_count(vir_connection) * physical_cpu_mhz(vir_connection)
-=======
+
+
+@contract
 def frange(start, end, step):
     """ A range generator for floats.
 
@@ -126,5 +127,4 @@
     """
     while start <= end:
         yield start
-        start += step
->>>>>>> 97db401b
+        start += step